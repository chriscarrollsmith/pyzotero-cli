--- conflicted
+++ resolved
@@ -21,12 +21,8 @@
       - name: Build project wheel and test that it installs without errors
         run: |
           uv build
-<<<<<<< HEAD
           uv venv
-          uv pip install dist/imfp-*.whl
-=======
           uv pip install dist/pyzotero_cli-*.whl
->>>>>>> d167611d
 
       - name: Release to PyPI
         uses: pypa/gh-action-pypi-publish@release/v1
