[project]
name = "pyzotero-cli"
<<<<<<< HEAD
version = "0.1.1"
=======
version = "0.1.3"
>>>>>>> 9f294305
description = "Use Zotero from the command line, e.g., for AI-assisted reference / citation management in academic writing — CLI wrapper for pyzotero"
readme = "README.md"
requires-python = ">=3.10"
dependencies = [
    "click>=8.2.0",
    "pyyaml>=6.0.2",
    "pyzotero>=1.6.11",
    "tabulate>=0.9.0",
    "pytest>=7.0",
    "python-dotenv>=1.1.0",
]

[project.optional-dependencies]
dev = [
    "pytest>=8.3.5",
]

[project.scripts]
zot = "pyzotero_cli.zot_cli:zot"

[tool.setuptools.packages.find]
include = ["pyzotero_cli"]

[tool.uv]
package = true<|MERGE_RESOLUTION|>--- conflicted
+++ resolved
@@ -1,10 +1,6 @@
 [project]
 name = "pyzotero-cli"
-<<<<<<< HEAD
-version = "0.1.1"
-=======
 version = "0.1.3"
->>>>>>> 9f294305
 description = "Use Zotero from the command line, e.g., for AI-assisted reference / citation management in academic writing — CLI wrapper for pyzotero"
 readme = "README.md"
 requires-python = ">=3.10"
